# Changelog

<<<<<<< HEAD
## 0.2.6

- Fix false positives for UnusedEnumOperation checks (thx @kbaird)
=======
## 0.3.0

### Per-function lint support

- Adds support for `@lint` attributes used to configure linting for specific
  functions.

  For now, this lets you exclude functions completely

      @lint false
      def my_fun do
      end

  or deactivate specific checks *with the same syntax used in the config file*:

      @lint {Credo.Check.Design.TagTODO, false}
      def my_fun do
      end

  or use a Regex instead of the check module to exclude multiple checks at once:

      @lint {~r/Refactor/, false}
      def my_fun do
      end

  Finally, you can supply multiple tuples as a list and combine the above:

      @lint [{Credo.Check.Design.TagTODO, false}, {~r/Refactor/, false}]
      def my_fun do
      end

### New Checks

- consistency/space_around_operators
- consistency/space_in_parentheses

### Minor Improvements

- Add `--format` CLI switch
- Include experimental Flycheck support via `--format=flycheck`
- **Deprecate** `--one-line` CLI switch, use `--format=oneline` instead
- Fix colors for terminals with light backgrounds (thx @lucasmazza)
>>>>>>> ad874b8b

## 0.2.5

- Fix error occuring when a project has exactly one `defexception` module
- Change the tag for Refactoring Opportunities from "[R]" to "[F]" (thx @rranelli)

## 0.2.4

- Remove unused alias to avoid warning during compilation

## 0.2.3

- Improves docs and UI wording (thx @crack and @jessejanderson)

## 0.2.2

- Adds a missing word to the output of the `categories` command (thx @bakkdoor)

## 0.2.1

- Fixes a problem with CaseTrivialMatches crashing

## 0.2.0

### Error Status

Credo now fails with an exit status != 0 if it shows any issues. This will enable usage of Credo inside CI systems/build chains.

The exit status of each check is customizable and exit statuses of all
encountered checks are collected, uniqued and summed:

    issues
    |> Enum.map(&(&1.exit_status))
    |> Enum.uniq
    |> Enum.reduce(0, &(&1+&2))

This way you can reason
about the encountered issues right from the exit status.

Default values for the checks are based on their category:

    consistency:  1
    design:       2
    readability:  4
    refactor:     8
    warning:     16

So an exit status of 12 tells you that you have only Readability Issues and Refactoring Opportunities, but e.g. no Warnings.

### New Checks

- readability/module_doc
- refactor/case_trivial_matches
- refactor/cond_statements
- refactor/function_arity
- refactor/match_in_condition
- refactor/pipe_chain_start
- warning/operation_with_constant_result
- warning/unused_enum_operation
- warning/unused_keyword_operation
- warning/unused_list_operation
- warning/unused_tuple_operation

### Minor Improvements

- There are two new aliases for command line switches:
  - you can use `--only` as alias for `--checks`
  - you can use `--strict` as alias for `--all-priorities`
- `mix credo --only <checkname>` will always display a full list of results
  (you no longer need to specify `--all` separately)
- `mix credo explain <file:line_number>` now also explains the available configuration parameters for the issue/check
- The ExceptionNames check no longer fails if only a single exception module is found (#22).

## 0.1.10

- Apply many fixes in anticipation of Elixir v1.2 (thx @c-rack)
- Improve docs
- Wrap long issue descriptions in `suggest` command

## 0.1.9

- Add missing `-A` alias for `--all-priorities`
- Improve wording in the CLI a bit

## 0.1.8

- Add `apps/` to default directories

## 0.1.7

- Bugfix to `NameRedeclarationBy\*` checks
- `Sources.exclude` had a bug when excluding directories

## 0.1.6

- Rename CLI switch `--pedantic` to `--all-priorities` (alias is `-A`)
- Fix a bug in SourceFile.column (#7)
- Improve README section about basic usage, commands and issues

## 0.1.1 - 0.1.5

Multiple Hex releases due to the fact that I apparently don't understand how deps compilation works :sweat:

## 0.1.0

Initial release<|MERGE_RESOLUTION|>--- conflicted
+++ resolved
@@ -1,10 +1,5 @@
 # Changelog
 
-<<<<<<< HEAD
-## 0.2.6
-
-- Fix false positives for UnusedEnumOperation checks (thx @kbaird)
-=======
 ## 0.3.0
 
 ### Per-function lint support
@@ -47,7 +42,10 @@
 - Include experimental Flycheck support via `--format=flycheck`
 - **Deprecate** `--one-line` CLI switch, use `--format=oneline` instead
 - Fix colors for terminals with light backgrounds (thx @lucasmazza)
->>>>>>> ad874b8b
+
+## 0.2.6
+
+- Fix false positives for UnusedEnumOperation checks (thx @kbaird)
 
 ## 0.2.5
 
