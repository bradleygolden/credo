--- conflicted
+++ resolved
@@ -11,18 +11,11 @@
             version:        false,
             verbose:        false,
             all:            false,
-<<<<<<< HEAD
-            one_line:       false, # rename to one-line
-            match_checks:   nil,
-            ignore_checks:  nil,
-            crash_on_error: true
-=======
             format:         nil,
             match_checks:   nil,
             ignore_checks:  nil,
             crash_on_error: true,
             lint_attribute_map: %{} # maps filenames to @lint attributes
->>>>>>> ad874b8b
 
   @config_filename ".credo.exs"
   @default_config_name "default"
