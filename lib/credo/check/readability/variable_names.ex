--- conflicted
+++ resolved
@@ -32,7 +32,6 @@
   defp traverse({:=, _meta, [lhs, _rhs]} = ast, issues, issue_meta) do
     {ast, issues_for_lhs(lhs, issues, issue_meta)}
   end
-<<<<<<< HEAD
   defp traverse({:->, _meta, [lhs, _rhs]} = ast, issues, issue_meta) do
     {ast, issues_for_lhs(lhs, issues, issue_meta)}
   end
@@ -48,9 +47,7 @@
   defp traverse({:defp, _meta, [{_fun, _fun_meta, [lhs, _rhs]}, _fun_rhs]} = ast, issues, issue_meta) do
     {ast, issues_for_lhs(lhs, issues, issue_meta)}
   end
-=======
 
->>>>>>> 3b9f1eee
   defp traverse(ast, issues, _issue_meta) do
     {ast, issues}
   end
