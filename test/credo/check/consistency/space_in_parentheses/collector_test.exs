defmodule Credo.Check.Consistency.SpaceInParentheses.CollectorTest do
  use Credo.TestHelper

  alias Credo.Check.Consistency.SpaceInParentheses.Collector

  @without_spaces """
  defmodule Credo.Sample1 do
    defmodule InlineModule do
      def foobar do
        {:ok} = File.read(filename)
        {
          :multi_line_tuple,
          File.read(filename) # completely fine
        }
      end
    end
  end
  """
  @with_spaces """
  defmodule Credo.Sample2 do
    defmodule InlineModule do
      def foobar do
        { :ok } = File.read( filename )
      end
    end
  end
<<<<<<< HEAD
  """
=======
end
"""
  @empty_enum """
  defmodule Credo.Sample2 do
    defmodule InlineModule do
      def foobar do
        exists = File.exists?(filename)
        { result, %{} } = File.read( filename )
      end

      def barfoo do
        exists = File.exists?(filename)
        { result, [] } = File.read( filename )
      end
    end
  end
"""
>>>>>>> 902256ce

  @heredoc_example """
  string = ~s\"\"\"
  "[]"
  \"\"\"

  another_string = ~s\"\"\"
  "[ ]"
  \"\"\"
  """

  test "it should report correct frequencies" do
    without_spaces =
      @without_spaces
      |> to_source_file()
      |> Collector.collect_matches([])

    assert %{without_space: 2, without_space_allow_empty_enums: 2} == without_spaces

    with_spaces =
      @with_spaces
      |> to_source_file()
      |> Collector.collect_matches([])

    assert %{with_space: 1} == with_spaces

    empty_enum =
      @empty_enum
      |> to_source_file()
      |> Collector.collect_matches([])

    assert %{with_space: 2, without_space: 4, without_space_allow_empty_enums: 2} == empty_enum
  end

  test "it should NOT report heredocs containing sigil chars" do
    values =
      @heredoc_example
      |> to_source_file
      |> Collector.collect_matches([])

    assert %{} == values
  end
end<|MERGE_RESOLUTION|>--- conflicted
+++ resolved
@@ -24,27 +24,22 @@
       end
     end
   end
-<<<<<<< HEAD
   """
-=======
-end
-"""
-  @empty_enum """
-  defmodule Credo.Sample2 do
-    defmodule InlineModule do
-      def foobar do
-        exists = File.exists?(filename)
-        { result, %{} } = File.read( filename )
-      end
+  @with_spaces_empty_enum """
+    defmodule Credo.Sample2 do
+      defmodule InlineModule do
+        def foobar do
+          exists = File.exists?(filename)
+          { result, %{} } = File.read( filename )
+        end
 
-      def barfoo do
-        exists = File.exists?(filename)
-        { result, [] } = File.read( filename )
+        def barfoo do
+          exists = File.exists?(filename)
+          { result, [] } = File.read( filename )
+        end
       end
     end
-  end
-"""
->>>>>>> 902256ce
+  """
 
   @heredoc_example """
   string = ~s\"\"\"
@@ -72,7 +67,7 @@
     assert %{with_space: 1} == with_spaces
 
     empty_enum =
-      @empty_enum
+      @with_spaces_empty_enum
       |> to_source_file()
       |> Collector.collect_matches([])
 
